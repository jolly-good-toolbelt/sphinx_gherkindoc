--- conflicted
+++ resolved
@@ -146,13 +146,8 @@
 def feature_to_rst(
     source_path: pathlib.Path,
     root_path: pathlib.Path,
-<<<<<<< HEAD
     feature_parser: str = "behave",
-    url_parser: Optional[Callable] = None,
-    url_from_tag: Optional[str] = "",
-=======
     get_url_from_tag: Optional[Callable] = None,
->>>>>>> cf71997e
     integrate_background: bool = False,
     background_step_format: str = "{}",
 ) -> SphinxWriter:
